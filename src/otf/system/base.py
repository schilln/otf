--- conflicted
+++ resolved
@@ -204,11 +204,8 @@
         assimilated_ode: Callable[[jndarray, jndarray], jndarray],
         true_ode: Callable[[jndarray, jndarray], jndarray],
         complex_differentiation: bool = False,
-<<<<<<< HEAD
         use_unobserved_asymptotics: bool = True,
-=======
         true_observed_mask: jndarray | None = None,
->>>>>>> a16b0d2b
     ):
         """
 
